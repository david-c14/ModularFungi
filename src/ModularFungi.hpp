#include "rack.hpp"
#include "Texture.hpp"
#include "Bitmap.hpp"

using namespace rack;

// Forward-declare the Plugin, defined in Template.cpp
extern Plugin *plugin;

// Forward-declare each Model, defined in each module source file
extern Model *modelBlank_1HP;
extern Model *modelBlank_3HP;
extern Model *modelBlank_4HP;
extern Model *modelBlank_6HP;
extern Model *modelBlank_10HP;
extern Model *modelBlank_12HP;
extern Model *modelBlank_16HP;
extern Model *modelBlank_20HP;
extern Model *modelBlank_26HP;
extern Model *modelBlank_32HP;
<<<<<<< HEAD
extern Model *modelME;
=======

//
extern MFTextureList gTextureList;
>>>>>>> 4ef20299
<|MERGE_RESOLUTION|>--- conflicted
+++ resolved
@@ -18,10 +18,7 @@
 extern Model *modelBlank_20HP;
 extern Model *modelBlank_26HP;
 extern Model *modelBlank_32HP;
-<<<<<<< HEAD
 extern Model *modelME;
-=======
 
 //
-extern MFTextureList gTextureList;
->>>>>>> 4ef20299
+extern MFTextureList gTextureList;